using ReactiveBasics
using FactCheck

number() = round(Int, rand()*1000)

## Basics

facts("Basic checks") do

    a = Signal(number())
    b = map(x -> x*x, a)

    context("map") do

        # Lift type
        #@fact typeof(b) --> Reactive.Lift{Int}

        # type conversion
        push!(a, 1.0)
        @fact value(b) --> 1
        @fact value(b) --> 1

        push!(a, number())
        @fact value(b) --> value(a)^2

        push!(a, -number())
        @fact value(b) --> value(a)^2

        ## Multiple inputs to map
        c = map(+, a, b)
        @fact value(c) --> value(a) + value(b)

        push!(a, number())
        @fact value(c) --> value(a) + value(b)

        push!(b, number())
        @fact value(c) --> value(a) + value(b)
    end

    context("merge") do

        ## Merge
        d = Signal(number())
        e = merge(d, b, a)

        # precedence to d
        @fact value(e) --> value(d)

        push!(a, number())
        # Note that his works differently than Reactive.jl because of the
        # way updates are pushed.
        @fact value(e) --> value(a)

    end

    context("zip") do

        ## zip
        d = Signal(number())
        b = Signal(number())
        a = Signal(number())
        e = zip(d, b, a)
        @fact value(e) --> (value(d), value(b), value(a))

<<<<<<< HEAD
        d = Signal(1)
        b = Signal(2)
        a = Signal(3)
        e = zip(d, b, a)
        @fact value(e) --> (1,2,3)

        push!(a, 6)
        @fact value(e) --> (1,2,3)
        push!(d, 4)
        @fact value(e) --> (1,2,3)
        push!(b, 5)
        @fact value(e) --> (4,5,6)
=======
        push!(a, number())
        @fact value(e) --> (value(d), value(b), value(a))
>>>>>>> fcc1a21f

        e = zip(d, b, a, Signal(3))
        @fact value(e) --> (value(d), value(b), value(a), 3)
    end

    context("foldp") do

        ## foldp over time
        push!(a, 0)
        f = foldp(+, 0, a)
        nums = round.(Int, rand(100)*1000)
        nums = [6,3,1]
        map(x -> push!(a, x), nums)
        @fact sum(nums) --> value(f)

        x = Signal(ones(4,5))
        y = foldp((b,a) -> b + a, ones(4,5) * 2, x)
        @fact value(y) --> ones(4,5) * 3
        push!(x, ones(4,5))
        @fact value(y) --> ones(4,5) * 4
    end

    context("filter") do
        # filter
        g = Signal(0)
        pred = x -> x % 2 != 0
        h = filter(pred, 1, g)
        j = filter(x -> x % 2 == 0, 1, g)

        @fact value(h) --> 1
        @fact value(j) --> 0

        push!(g, 2)
        @fact value(h) --> 1

        push!(g, 3)
        @fact value(h) --> 3
    end

    context("filterwhen") do
        # filterwhen
        bs = Signal(false)
        as = Signal(1)
        cs = filterwhen(bs, 9, as)
        @fact value(cs) --> 9

        bs = Signal(true)
        as = Signal(1)
        cs = filterwhen(bs, 9, as)
        @fact value(cs) --> 1

        push!(as, 2)
        @fact value(cs) --> 2
        push!(bs, false)
        @fact value(cs) --> 2
        push!(as, 5)
        @fact value(cs) --> 2
        push!(bs, true)
        @fact value(cs) --> 5
    end

    context("push! inside push!") do
        a = Signal(0)
        b = Signal(1)
        subscribe!(x -> push!(a, x), b)
        @fact value(a) --> 0

        push!(a, 2)
        @fact value(a) --> 2
        @fact value(b) --> 1

        push!(b, 3)
        @fact value(b) --> 3
        @fact value(a) --> 3

    end

    context("jw3126") do   # https://github.com/JuliaLang/Reactive.jl/issues/101
        x1 = Signal(1)
        x2 = Signal(10)
        y1 = map(identity, x1)
        y2 = map(identity, x2)
        y12 = map(+, x1, x2)
        z = map(+, y1, y2, y12)
        y12 = map(+, x1, x2)
        z = map(+, y1, y2, y12)
        push!(x1, 3)
        @fact value(x1)  -->  3
        @fact value(x2)  --> 10
        @fact value(y1)  -->  3
        @fact value(y2)  --> 10
        @fact value(y12) --> 13
        @fact value(z)   --> 26
        zz = map(+, y1, y2, y12, Signal(3))
        push!(x1, 3)
        @fact value(zz)  --> 29
    end

    context("asyncmap") do
        x = Signal(1)
        y = asyncmap(-, 0, x)

        @sync push!(x, 2)

        @fact value(y) --> -2

        x = Signal(1)
        y = asyncmap(0, x) do z
            sleep(2)
            -z
        end

        @sync push!(x, 2)

        @fact value(y) --> -2
    end

    context("flatmap") do

        a = Signal(1)
        u = Signal(3)
        b = flatmap(a) do x
            x > 10 ? Signal(1 + x) : u
        end
        @fact value(b) --> 3
        push!(a, 5)
        @fact value(b) --> 3
        push!(u, 6)
        @fact value(b) --> 6
        push!(a, 15)
        @fact value(b) --> 16
    end

    context("sampleon") do
        # sampleon
        g = Signal(0)

        push!(g, number())
        i = Signal(true)
        j = sampleon(i, g)
        # default value
        @fact value(j) --> value(g)
        push!(g, value(g)-1)
        @fact value(j) --> value(g)+1
        push!(i, true)
        @fact value(j) --> value(g)
    end

    context("droprepeats") do
        # droprepeats
        count = s -> foldp((x, y) -> x+1, -1, s)

        k = Signal(1)
        l = droprepeats(k)

        @fact value(l) --> value(k)
        push!(k, 1)
        @fact value(l) --> value(k)
        push!(k, 0)
        #println(l.value, " ", value(k))
        @fact value(l) --> value(k)

        m = count(k)
        n = count(l)

        seq = [1, 1, 1, 0, 1, 0, 1, 0, 0]
        map(x -> push!(k, x), seq)

        @fact value(m) --> length(seq)
        @fact value(n) --> 6
    end

    context("previous") do
        x = Signal(0)
        y = previous(x)
        @fact value(y) --> 0

        push!(x, 1)

        @fact value(y) --> 0

        push!(x, 2)

        @fact value(y) --> 1

        push!(x, 3)

        @fact value(y) --> 2

        x = Signal(zeros(2,3))
        y = previous(x)
        @fact value(y) --> zeros(2,3)

        push!(x, ones(2,3))

        @fact value(y) --> zeros(2,3)

        push!(x, ones(2,3) * 2)

        @fact value(y) --> ones(2,3)

        push!(x, ones(2,3) * 3)

        @fact value(y) --> ones(2,3) * 2
    end

    context("bind!") do
        x = Signal(1)
        y = Signal(2)
        xx = map(u -> 2u, x)
        yy = map(u -> 3u, y)
        bind!(x, y)
        @fact value(y) --> value(x)
        @fact value(y) --> 2
        push!(x, 10)
        @fact value(y) --> value(x)
        @fact value(y) --> 10
        @fact value(yy) --> 30
        push!(y, 20)
        @fact value(y) --> value(x)
        @fact value(y) --> 20
        @fact value(xx) --> 40
    end

    context("preserve") do
        x = Signal(1)
        z = let xx = map(u -> 2u, x),
            x2 = preserve(map(u -> 2u, x))
            map(+, xx, x2)
        end
        push!(x, 10)
        @fact value(z) --> 40
    end
end

facts("Flatten") do

    a = Signal(0)
    b = Signal(1)

    c = Signal(a)

    d = flatten(c)
    cnt = foldp((x, y) -> x+1, -1, d)

    context("Signal{Signal} -> flat Signal") do
        # Flatten implies:
        @fact value(c) --> a
        @fact value(d) --> value(a)
    end

    context("Initial update count") do

        @fact value(cnt) --> 0
    end

    context("Current signal updates") do
        push!(a, 2)

        @fact value(cnt) --> 1
        @fact value(d) --> value(a)
    end

    context("Signal swap") do
        push!(c, b)
        @fact value(cnt) --> 2
        @fact value(d) --> value(b)

        push!(a, 3)
        @fact value(cnt) --> 2
        @fact value(d) --> value(b)

        push!(b, 3)

        @fact value(cnt) --> 3
        @fact value(d) --> value(b)
    end
end<|MERGE_RESOLUTION|>--- conflicted
+++ resolved
@@ -62,7 +62,6 @@
         e = zip(d, b, a)
         @fact value(e) --> (value(d), value(b), value(a))
 
-<<<<<<< HEAD
         d = Signal(1)
         b = Signal(2)
         a = Signal(3)
@@ -75,10 +74,6 @@
         @fact value(e) --> (1,2,3)
         push!(b, 5)
         @fact value(e) --> (4,5,6)
-=======
-        push!(a, number())
-        @fact value(e) --> (value(d), value(b), value(a))
->>>>>>> fcc1a21f
 
         e = zip(d, b, a, Signal(3))
         @fact value(e) --> (value(d), value(b), value(a), 3)
